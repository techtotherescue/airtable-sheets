/**
 * @fileoverview a class and utility functions to manipulate a Google Sheet.
 */

const getHeaderFromRecords = require('./sheet').getHeaderFromRecords;


class Sheet{
  /** @param {string} sheet_name The name of the sheet. */
  constructor(sheet_name){
    this._sheet_name = sheet_name;
    // Select the sheet by name, or create it if it doesn't exist yet
    const ss = SpreadsheetApp.getActiveSpreadsheet();
    this._sheet = (ss.getSheetByName(sheet_name) === null) ? ss.insertSheet(sheet_name): ss.getSheetByName(sheet_name);
  }

  /** @return {!Range} the first row of the sheet, as a range. */
  getHeader(){
    let [top_row, left_column, num_rows] = [1, 1, 1];
    return this._sheet.getRange(top_row, left_column, num_rows, this._sheet.getLastColumn());
  };

  /** Create or update the sheet's header.
   * @param {!Array<string>} field_names: Compare this iterable with the current sheet header.
   * If any fields are missing from the header, create new columns to add them.
   * Important: This function intentionally does *not* delete any columns that are
   * present in the sheet but absent from `field_names`.
   * */
  upsertHeader(field_names){
    if (this._sheet.getDataRange().isBlank()){
      // If the sheet is blank, just write the supplied array as the new header and return.
      this._sheet.appendRow(field_names);
      return;
    }
    let last_column_id = this._sheet.getLastColumn();
    for (let f of field_names){
      // We call getHeader() at each iteration on the off-chance that `field_names` contains
      // duplicate fields, to avoid creating multiple columns with the same field name.
      const header = this.getHeader().getValues()[0];
      if (!header.includes(f)){
        this._sheet.insertColumnAfter(last_column_id);
        last_column_id++;
        this._sheet.getRange(1, last_column_id).setValue(f);
      }
    }
  };

  /** Look up a value in the sheet.
   * @param {number} row_id The row number.
   * @param {string} field_name The column title (value in the first row).
   * @return {string} The cell value at the specified row and column.*/
  getValue(row_id, field_name){
    const column_id = this.getColumnId(field_name);
    return this._sheet.getRange(row_id, column_id).getValues()[0][0];
  };

  /** Look up a column number from its title.
   * If multiple columns have the same heading, return the first one.
   * If the first row doesn't contain the supplied value, return `null`.
   * @param {string} field_name The column title (value in the first row).
   * @return {?number} The the number of the column starting with this value. */
  getColumnId(field_name) {
    let header = this.getHeader();
    return findColumn(header, field_name);
  };

  /** Delete any rows where the value for `field_name` equals `value`.
   * @param {string} field_name The column heading.
   * @param {string} value The value to search for. */
  deleteRowsWhere(field_name, value){
    // Return early if the column with the header `field_name` doesn't exist.
    const field_id = this.getColumnId(field_name);
    if(field_id === null) return;

    const text_finder = this._sheet.createTextFinder(value).matchEntireCell(true);
    let results = text_finder.findAll();

    // For performance, we batch the deletion of consecutive rows. This allows us to
    // delete 1000 rows by calling deleteRows() once instead deleteRow() 1000 times.

    // This next bit is slightly complicated, but we're just generating batches
    // of rows earmarked for deletion: `[[start_row, row_count], ...]`
    let rows_to_delete = results.filter(cell => cell.getColumn() === field_id);
    let row_ids = rows_to_delete.map(cell => cell.getRow());
    let row_batches_to_delete = batchConsecutiveIntegers(row_ids);

    // If any rows need to be deleted, start from the bottom, and work our way up the sheet.
    // We process in reverse order else deleting a row will mess up the indices for all rows below it.
    for (let [start_row, row_count] of row_batches_to_delete.reverse()){
      console.log(`deleting ${row_count} rows starting from row #${start_row}...`);
      this._sheet.deleteRows(start_row, row_count);
    }
  };

  /** Append records to the sheet, with an additional date field.
   * @param {!Array<!Object>} records: expected format: `[{k: v, ...}, ...]`.
   * @param {string} date_field_name: the date column header (value in row 1).
   * @param {string} date_string: the date value to write on each appended row, in "YYYY-MM-DD" format. */
  appendWithDate(records, date_field_name, date_string){
    // Check the data header, and add any missing fields to the sheet's header.
    this.upsertHeader([date_field_name, ...getHeaderFromRecords(records)]);
    let header = this.getHeader().getValues()[0];
    // Create an array of row arrays, with the value to insert.
    let data = [];
    for (let record of records){
      record[date_field_name] = date_string;
      data.push(header.map(f => record[f]));
    }
    const start_row = this._sheet.getLastRow() + 1;
    let range = this._sheet.getRange(start_row, 1, data.length, data[0].length);
    range.setValues(data);
  };

  /** Clear the sheet and write the supplied records along with a header.
   * @param {!Array<!Object>} records: expected format: `[{k: v, ...}, ...]`. */
  overwrite(records){
    this._sheet.clear();
    let header = getAirtableHeader(records);
    this._sheet.appendRow(header);
    for (let record of records){
      let new_row = header.map(f => record[f]);
      this._sheet.appendRow(new_row);
    }
  };
}


/** A class to represent a Backup worksheet, subclass of Sheet.  */
class BackupSheet extends Sheet {
  /**
   * @param {string} sheet_name The name of the Sheet storing backup data.
   * @param {!Array<string>}fields_to_backup The set of fields to back up.
   * @param {string=} backup_date_field_name A column in the sheet which
   * contains the backup date in YYYY-MM-DD format. */
  constructor(sheet_name,
              fields_to_backup,
              backup_date_field_name = "Backup Date") {
      super(sheet_name);
      this._FIELDS_TO_BACKUP = fields_to_backup;
      this._BACKUP_DATE_FIELD_NAME = backup_date_field_name;
  }

  /**
   * @param {number} n_days Delete any entries strictly older than `n_days`.
   */
<<<<<<< HEAD
  deleteBackupsOlderThanNDays(n_days){
    const today = new Date().toISOString().slice(0, 10);
    const from_date = today - n_days;

    let backup_column_id = this.getColumnId(BACKUP_DATE_FIELD_NAME);
=======
  deleteBackupsOlderThan(from_date){
    let backup_column_id = this.getColumnId(this._BACKUP_DATE_FIELD_NAME);
>>>>>>> 4b44360e
    let num_rows = this._sheet.getLastRow() - 1;
    let date_range = this._sheet.getRange(2, backup_column_id, num_rows);
    let unique_dates = [...new Set(date_range.getValues())];
    // Note: If Date.parse fails to parse a one of the values, it will return
    // NaN, which in turn will be excluded from the filter operation. This
    // allows us to conservatively keep any unexpected rows.
    let filtered = unique_dates.map(Date.parse).filter(e => e < from_date);
    for (let value of filtered)
      this.deleteRowsWhere(this._BACKUP_DATE_FIELD_NAME, value);
  }

  /**
   * @param {!Array<!Array<string>>} data Array of rows to append to the sheet.
   * @param {!bool=} overwrite_today Before writing the data, start by deleting
   * any rows with today's date. This feature is used for idempotence, to avoid
   * any duplication should this function be run multiple times on a given day.
   */
  backupData(data, overwrite_today = true){
    const today = new Date().toISOString().slice(0, 10);

    if (overwrite_today)
      this.deleteRowsWhere(this._BACKUP_DATE_FIELD_NAME, today);

    let filtered_data = [];
    for (let record of data){
      const new_record = {};
      for (let f of this._FIELDS_TO_BACKUP)
        new_record[f] = record[f];
      filtered_data.push(new_record);
    }

    // Write the data to the sheet along with today's date
    this.appendWithDate(filtered_data, this._BACKUP_DATE_FIELD_NAME, today);
  };
}


/** Batch consecutive integers in the supplied array.
 * @param {number} integers: A list of integers.
 * @return {!Array<!Array<number>>}: An array of 2-element arrays. In each nested array,
 * The first element is the first_integer in a sequence of consecutive integers, and
 * the second element is the sequence length. */
function batchConsecutiveIntegers(integers){
  let stencil = [true, ...integers.slice(1).map((v, i) => v !== integers[i] + 1)];
  let keys = [...Array(integers.length).keys()].filter((_v, i) => stencil[i]);
  let row_counts = [...keys, integers.length].slice(1).map((v, i) => v - keys[i]);
  const result = keys.map((v, i) => [integers[v], row_counts[i]]);
  return result;
}

/** Find the column number of `value` relative to the range's leftmost column.
 * @param {!Object} range An Apps Script range.
 * @param {string} value The value to look for.
 * @return {number} The column ID. */
function findColumn(range, value){
  const result_range = range.createTextFinder(value).matchEntireCell(true).findNext();
  if (result_range !== null)
    return result_range.getColumn();
}

module.exports = {
  Sheet,
  batchConsecutiveIntegers
};
<|MERGE_RESOLUTION|>--- conflicted
+++ resolved
@@ -143,16 +143,11 @@
   /**
    * @param {number} n_days Delete any entries strictly older than `n_days`.
    */
-<<<<<<< HEAD
   deleteBackupsOlderThanNDays(n_days){
     const today = new Date().toISOString().slice(0, 10);
     const from_date = today - n_days;
 
-    let backup_column_id = this.getColumnId(BACKUP_DATE_FIELD_NAME);
-=======
-  deleteBackupsOlderThan(from_date){
     let backup_column_id = this.getColumnId(this._BACKUP_DATE_FIELD_NAME);
->>>>>>> 4b44360e
     let num_rows = this._sheet.getLastRow() - 1;
     let date_range = this._sheet.getRange(2, backup_column_id, num_rows);
     let unique_dates = [...new Set(date_range.getValues())];
